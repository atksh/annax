--- conflicted
+++ resolved
@@ -8,11 +8,7 @@
 import jax.numpy as jnp
 from jax import Array
 
-<<<<<<< HEAD
 from ..pfunc import k_pmap, left_pjit, pmap_tuple
-=======
-from ..pfunc import k_pmap, left_pjit
->>>>>>> ce8add78
 from .ivf import find_assignments_topk, find_assignments_topk_pq, single_ivf_search, single_ivf_search_pq
 from .ops import argtopk, inner_prod, take_topk
 from .pq import lookup_prod_table
@@ -50,11 +46,7 @@
     def f(i):
         return single_ivf_search(data, data_clusters, query[i], near_indices[i], max_cluster_size, k)
 
-<<<<<<< HEAD
     indices, dists = pmap_tuple(f)(jnp.arange(query.shape[0]))  # (m, k)
-=======
-    indices, dists = jax.vmap(f)(jnp.arange(query.shape[0]))  # (m, k)
->>>>>>> ce8add78
     return indices, dists
 
 
@@ -77,9 +69,28 @@
             encoded_data, prod_tables, data_clusters, encoded_query[i], near_indices[i], max_cluster_size, k
         )
 
-<<<<<<< HEAD
     indices, dists = pmap_tuple(f)(jnp.arange(encoded_query.shape[0]))  # (m, k)
-=======
+    return indices, dists
+
+
+def ivfpq_search(
+    encoded_data: Array,
+    encoded_query: Array,
+    encoded_codebook: Array,
+    prod_tables: Array,
+    data_clusters: Array,
+    query: Array,
+    codebook: Array,
+    max_cluster_size: int,
+    nprobe: int = 1,
+    k: int = 1,
+) -> Tuple[Array, Array]:
+    near_indices = find_assignments_topk_pq(query, codebook, encoded_query, encoded_codebook, prod_tables, nprobe)
+
+    def f(i):
+        return single_ivf_search_pq(
+            encoded_data, prod_tables, data_clusters, encoded_query[i], near_indices[i], max_cluster_size, k
+        )
+
     indices, dists = jax.vmap(f)(jnp.arange(encoded_query.shape[0]))  # (m, k)
->>>>>>> ce8add78
     return indices, dists